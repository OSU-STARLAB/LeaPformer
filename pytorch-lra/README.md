--- conflicted
+++ resolved
@@ -1,4 +1,3 @@
-<<<<<<< HEAD
 # Adapted Use
 
 This repository was adapted for validating LeaPformers. We thank the team behind Skyformers for their work on this PyTorch-based LRA implementation and we ask that anyone who uses this adapted version of the repo consider citing their work as well.
@@ -8,11 +7,6 @@
 This repository is the official implementation of [Skyformer: Remodel Self-Attention with Gaussian Kernel and Nystr\"om Method](https://arxiv.org/abs/2111.00035) (NeurIPS 2021). 
 
 ![image](/doc/Skyformer_model.jpg)
-=======
-# STAR Lab LRA Playground
->>>>>>> 349e1d14
-
-PyTorch Long-Range Arena benchmark implementation lightly adapted from the one provided by Skyformer. Used for testing out efficient attention mechanisms quickly. 
 
 ## Requirements
 
